#
#
#            Nim's Runtime Library
#        (c) Copyright 2014 Andreas Rumpf
#
#    See the file "copying.txt", included in this
#    distribution, for details about the copyright.
#

## Channel support for threads. **Note**: This is part of the system module.
## Do not import it directly. To activate thread support you need to compile
## with the ``--threads:on`` command line switch.
##
## **Note:** The current implementation of message passing is slow and does
## not work with cyclic data structures.
  
when not declared(NimString):
  {.error: "You must not import this module explicitly".}

type
  pbytes = ptr array[0.. 0xffff, byte]
  TRawChannel {.pure, final.} = object ## msg queue for a thread
    rd, wr, count, mask: int
    data: pbytes
    lock: TSysLock
    cond: TSysCond
    elemType: PNimType
    ready: bool
    region: TMemRegion
  PRawChannel = ptr TRawChannel
  TLoadStoreMode = enum mStore, mLoad
  TChannel* {.gcsafe.}[TMsg] = TRawChannel ## a channel for thread communication

const ChannelDeadMask = -2

proc initRawChannel(p: pointer) =
  var c = cast[PRawChannel](p)
  initSysLock(c.lock)
  initSysCond(c.cond)
  c.mask = -1

proc deinitRawChannel(p: pointer) =
  var c = cast[PRawChannel](p)
  # we need to grab the lock to be safe against sending threads!
  acquireSys(c.lock)
  c.mask = ChannelDeadMask
  deallocOsPages(c.region)
  deinitSys(c.lock)
  deinitSysCond(c.cond)

proc storeAux(dest, src: pointer, mt: PNimType, t: PRawChannel, 
              mode: TLoadStoreMode) {.gcsafe.}
proc storeAux(dest, src: pointer, n: ptr TNimNode, t: PRawChannel,
              mode: TLoadStoreMode) {.gcsafe.} =
  var
    d = cast[ByteAddress](dest)
    s = cast[ByteAddress](src)
  case n.kind
  of nkSlot: storeAux(cast[pointer](d +% n.offset), 
                      cast[pointer](s +% n.offset), n.typ, t, mode)
  of nkList:
    for i in 0..n.len-1: storeAux(dest, src, n.sons[i], t, mode)
  of nkCase:
    copyMem(cast[pointer](d +% n.offset), cast[pointer](s +% n.offset),
            n.typ.size)
    var m = selectBranch(src, n)
    if m != nil: storeAux(dest, src, m, t, mode)
  of nkNone: sysAssert(false, "storeAux")

proc storeAux(dest, src: pointer, mt: PNimType, t: PRawChannel, 
              mode: TLoadStoreMode) =
  var
    d = cast[ByteAddress](dest)
    s = cast[ByteAddress](src)
  sysAssert(mt != nil, "mt == nil")
  case mt.kind
  of tyString:
    if mode == mStore:
      var x = cast[PPointer](dest)
      var s2 = cast[PPointer](s)[]
      if s2 == nil: 
        x[] = nil
      else:
        var ss = cast[NimString](s2)
        var ns = cast[NimString](alloc(t.region, ss.len+1 + GenericSeqSize))
        copyMem(ns, ss, ss.len+1 + GenericSeqSize)
        x[] = ns
    else:
      var x = cast[PPointer](dest)
      var s2 = cast[PPointer](s)[]
      if s2 == nil:
        unsureAsgnRef(x, s2)
      else:
        unsureAsgnRef(x, copyString(cast[NimString](s2)))
        dealloc(t.region, s2)
  of tySequence:
    var s2 = cast[PPointer](src)[]
    var seq = cast[PGenericSeq](s2)
    var x = cast[PPointer](dest)
    if s2 == nil:
      if mode == mStore:
        x[] = nil
      else:
        unsureAsgnRef(x, nil)
    else:
      sysAssert(dest != nil, "dest == nil")
      if mode == mStore:
        x[] = alloc(t.region, seq.len *% mt.base.size +% GenericSeqSize)
      else:
        unsureAsgnRef(x, newObj(mt, seq.len * mt.base.size + GenericSeqSize))
      var dst = cast[ByteAddress](cast[PPointer](dest)[])
      for i in 0..seq.len-1:
        storeAux(
          cast[pointer](dst +% i*% mt.base.size +% GenericSeqSize),
          cast[pointer](cast[ByteAddress](s2) +% i *% mt.base.size +%
                        GenericSeqSize),
          mt.base, t, mode)
      var dstseq = cast[PGenericSeq](dst)
      dstseq.len = seq.len
      dstseq.reserved = seq.len
      if mode != mStore: dealloc(t.region, s2)
  of tyObject:
    # copy type field:
    var pint = cast[ptr PNimType](dest)
    # XXX use dynamic type here!
    pint[] = mt
    if mt.base != nil:
      storeAux(dest, src, mt.base, t, mode)
    storeAux(dest, src, mt.node, t, mode)
  of tyTuple:
    storeAux(dest, src, mt.node, t, mode)
  of tyArray, tyArrayConstr:
    for i in 0..(mt.size div mt.base.size)-1:
      storeAux(cast[pointer](d +% i*% mt.base.size),
               cast[pointer](s +% i*% mt.base.size), mt.base, t, mode)
  of tyRef:
    var s = cast[PPointer](src)[]
    var x = cast[PPointer](dest)
    if s == nil:
      if mode == mStore:
        x[] = nil
      else:
        unsureAsgnRef(x, nil)
    else:
      if mode == mStore:
        x[] = alloc(t.region, mt.base.size)
      else:
        # XXX we should use the dynamic type here too, but that is not stored
        # in the inbox at all --> use source[]'s object type? but how? we need
        # a tyRef to the object!
        var obj = newObj(mt, mt.base.size)
        unsureAsgnRef(x, obj)
      storeAux(x[], s, mt.base, t, mode)
      if mode != mStore: dealloc(t.region, s)
  else:
    copyMem(dest, src, mt.size) # copy raw bits

proc rawSend(q: PRawChannel, data: pointer, typ: PNimType) =
  ## adds an `item` to the end of the queue `q`.
  var cap = q.mask+1
  if q.count >= cap:
    # start with capacity for 2 entries in the queue:
    if cap == 0: cap = 1
    var n = cast[pbytes](alloc0(q.region, cap*2*typ.size))
    var z = 0
    var i = q.rd
    var c = q.count
    while c > 0:
      dec c
      copyMem(addr(n[z*typ.size]), addr(q.data[i*typ.size]), typ.size)
      i = (i + 1) and q.mask
      inc z
    if q.data != nil: dealloc(q.region, q.data)
    q.data = n
    q.mask = cap*2 - 1
    q.wr = q.count
    q.rd = 0
  storeAux(addr(q.data[q.wr * typ.size]), data, typ, q, mStore)
  inc q.count
  q.wr = (q.wr + 1) and q.mask

proc rawRecv(q: PRawChannel, data: pointer, typ: PNimType) =
  sysAssert q.count > 0, "rawRecv"
  dec q.count
  storeAux(data, addr(q.data[q.rd * typ.size]), typ, q, mLoad)
  q.rd = (q.rd + 1) and q.mask

template lockChannel(q: expr, action: stmt) {.immediate.} =
  acquireSys(q.lock)
  action
  releaseSys(q.lock)

template sendImpl(q: expr) {.immediate.} =  
  if q.mask == ChannelDeadMask:
    sysFatal(DeadThreadError, "cannot send message; thread died")
  acquireSys(q.lock)
  var m: TMsg
  shallowCopy(m, msg)
  var typ = cast[PNimType](getTypeInfo(msg))
  rawSend(q, addr(m), typ)
  q.elemType = typ
  releaseSys(q.lock)
  signalSysCond(q.cond)

proc send*[TMsg](c: var TChannel[TMsg], msg: TMsg) =
  ## sends a message to a thread. `msg` is deeply copied.
  var q = cast[PRawChannel](addr(c))
  sendImpl(q)

proc llRecv(q: PRawChannel, res: pointer, typ: PNimType) =
  # to save space, the generic is as small as possible
  q.ready = true
  while q.count <= 0:
    waitSysCond(q.cond, q.lock)
  q.ready = false
  if typ != q.elemType:
    releaseSys(q.lock)
    sysFatal(ValueError, "cannot receive message of wrong type")
  rawRecv(q, res, typ)

proc recv*[TMsg](c: var TChannel[TMsg]): TMsg =
  ## receives a message from the channel `c`. This blocks until
  ## a message has arrived! You may use ``peek`` to avoid the blocking.
  var q = cast[PRawChannel](addr(c))
  acquireSys(q.lock)
  llRecv(q, addr(result), cast[PNimType](getTypeInfo(result)))
  releaseSys(q.lock)
<<<<<<< HEAD

proc tryRecv*[TMsg](c: var TChannel[TMsg]): tuple[dataAvaliable: bool,
                                                  msg: TMsg] =
  ## try to receives a message from the channel `c` if available. Otherwise
  ## it returns ``(false, default(msg))``.
  var q = cast[PRawChannel](addr(c))
  if q.mask != ChannelDeadMask:
    lockChannel(q):
      llRecv(q, addr(result.msg), cast[PNimType](getTypeInfo(result.msg)))
      result.dataAvaliable = true
=======

proc tryRecv*[TMsg](c: var TChannel[TMsg]): tuple[dataAvailable: bool,
                                                  msg: TMsg] =
  ## try to receives a message from the channel `c` if available. Otherwise
  ## it returns ``(false, default(msg))``.
  var q = cast[PRawChannel](addr(c))
  if q.mask != ChannelDeadMask:
    if tryAcquireSys(q.lock):
      llRecv(q, addr(result.msg), cast[PNimType](getTypeInfo(result.msg)))
      result.dataAvailable = true
      releaseSys(q.lock)
>>>>>>> b0179f9a

proc peek*[TMsg](c: var TChannel[TMsg]): int =
  ## returns the current number of messages in the channel `c`. Returns -1
  ## if the channel has been closed. **Note**: This is dangerous to use
  ## as it encourages races. It's much better to use ``tryRecv`` instead.
  var q = cast[PRawChannel](addr(c))
  if q.mask != ChannelDeadMask:
    lockChannel(q):
      result = q.count
  else:
    result = -1

proc open*[TMsg](c: var TChannel[TMsg]) =
  ## opens a channel `c` for inter thread communication.
  initRawChannel(addr(c))

proc close*[TMsg](c: var TChannel[TMsg]) =
  ## closes a channel `c` and frees its associated resources.
  deinitRawChannel(addr(c))

proc ready*[TMsg](c: var TChannel[TMsg]): bool =
  ## returns true iff some thread is waiting on the channel `c` for
  ## new messages.
  var q = cast[PRawChannel](addr(c))
  result = q.ready

<|MERGE_RESOLUTION|>--- conflicted
+++ resolved
@@ -1,277 +1,264 @@
-#
-#
-#            Nim's Runtime Library
-#        (c) Copyright 2014 Andreas Rumpf
-#
-#    See the file "copying.txt", included in this
-#    distribution, for details about the copyright.
-#
-
-## Channel support for threads. **Note**: This is part of the system module.
-## Do not import it directly. To activate thread support you need to compile
-## with the ``--threads:on`` command line switch.
-##
-## **Note:** The current implementation of message passing is slow and does
-## not work with cyclic data structures.
-  
-when not declared(NimString):
-  {.error: "You must not import this module explicitly".}
-
-type
-  pbytes = ptr array[0.. 0xffff, byte]
-  TRawChannel {.pure, final.} = object ## msg queue for a thread
-    rd, wr, count, mask: int
-    data: pbytes
-    lock: TSysLock
-    cond: TSysCond
-    elemType: PNimType
-    ready: bool
-    region: TMemRegion
-  PRawChannel = ptr TRawChannel
-  TLoadStoreMode = enum mStore, mLoad
-  TChannel* {.gcsafe.}[TMsg] = TRawChannel ## a channel for thread communication
-
-const ChannelDeadMask = -2
-
-proc initRawChannel(p: pointer) =
-  var c = cast[PRawChannel](p)
-  initSysLock(c.lock)
-  initSysCond(c.cond)
-  c.mask = -1
-
-proc deinitRawChannel(p: pointer) =
-  var c = cast[PRawChannel](p)
-  # we need to grab the lock to be safe against sending threads!
-  acquireSys(c.lock)
-  c.mask = ChannelDeadMask
-  deallocOsPages(c.region)
-  deinitSys(c.lock)
-  deinitSysCond(c.cond)
-
-proc storeAux(dest, src: pointer, mt: PNimType, t: PRawChannel, 
-              mode: TLoadStoreMode) {.gcsafe.}
-proc storeAux(dest, src: pointer, n: ptr TNimNode, t: PRawChannel,
-              mode: TLoadStoreMode) {.gcsafe.} =
-  var
-    d = cast[ByteAddress](dest)
-    s = cast[ByteAddress](src)
-  case n.kind
-  of nkSlot: storeAux(cast[pointer](d +% n.offset), 
-                      cast[pointer](s +% n.offset), n.typ, t, mode)
-  of nkList:
-    for i in 0..n.len-1: storeAux(dest, src, n.sons[i], t, mode)
-  of nkCase:
-    copyMem(cast[pointer](d +% n.offset), cast[pointer](s +% n.offset),
-            n.typ.size)
-    var m = selectBranch(src, n)
-    if m != nil: storeAux(dest, src, m, t, mode)
-  of nkNone: sysAssert(false, "storeAux")
-
-proc storeAux(dest, src: pointer, mt: PNimType, t: PRawChannel, 
-              mode: TLoadStoreMode) =
-  var
-    d = cast[ByteAddress](dest)
-    s = cast[ByteAddress](src)
-  sysAssert(mt != nil, "mt == nil")
-  case mt.kind
-  of tyString:
-    if mode == mStore:
-      var x = cast[PPointer](dest)
-      var s2 = cast[PPointer](s)[]
-      if s2 == nil: 
-        x[] = nil
-      else:
-        var ss = cast[NimString](s2)
-        var ns = cast[NimString](alloc(t.region, ss.len+1 + GenericSeqSize))
-        copyMem(ns, ss, ss.len+1 + GenericSeqSize)
-        x[] = ns
-    else:
-      var x = cast[PPointer](dest)
-      var s2 = cast[PPointer](s)[]
-      if s2 == nil:
-        unsureAsgnRef(x, s2)
-      else:
-        unsureAsgnRef(x, copyString(cast[NimString](s2)))
-        dealloc(t.region, s2)
-  of tySequence:
-    var s2 = cast[PPointer](src)[]
-    var seq = cast[PGenericSeq](s2)
-    var x = cast[PPointer](dest)
-    if s2 == nil:
-      if mode == mStore:
-        x[] = nil
-      else:
-        unsureAsgnRef(x, nil)
-    else:
-      sysAssert(dest != nil, "dest == nil")
-      if mode == mStore:
-        x[] = alloc(t.region, seq.len *% mt.base.size +% GenericSeqSize)
-      else:
-        unsureAsgnRef(x, newObj(mt, seq.len * mt.base.size + GenericSeqSize))
-      var dst = cast[ByteAddress](cast[PPointer](dest)[])
-      for i in 0..seq.len-1:
-        storeAux(
-          cast[pointer](dst +% i*% mt.base.size +% GenericSeqSize),
-          cast[pointer](cast[ByteAddress](s2) +% i *% mt.base.size +%
-                        GenericSeqSize),
-          mt.base, t, mode)
-      var dstseq = cast[PGenericSeq](dst)
-      dstseq.len = seq.len
-      dstseq.reserved = seq.len
-      if mode != mStore: dealloc(t.region, s2)
-  of tyObject:
-    # copy type field:
-    var pint = cast[ptr PNimType](dest)
-    # XXX use dynamic type here!
-    pint[] = mt
-    if mt.base != nil:
-      storeAux(dest, src, mt.base, t, mode)
-    storeAux(dest, src, mt.node, t, mode)
-  of tyTuple:
-    storeAux(dest, src, mt.node, t, mode)
-  of tyArray, tyArrayConstr:
-    for i in 0..(mt.size div mt.base.size)-1:
-      storeAux(cast[pointer](d +% i*% mt.base.size),
-               cast[pointer](s +% i*% mt.base.size), mt.base, t, mode)
-  of tyRef:
-    var s = cast[PPointer](src)[]
-    var x = cast[PPointer](dest)
-    if s == nil:
-      if mode == mStore:
-        x[] = nil
-      else:
-        unsureAsgnRef(x, nil)
-    else:
-      if mode == mStore:
-        x[] = alloc(t.region, mt.base.size)
-      else:
-        # XXX we should use the dynamic type here too, but that is not stored
-        # in the inbox at all --> use source[]'s object type? but how? we need
-        # a tyRef to the object!
-        var obj = newObj(mt, mt.base.size)
-        unsureAsgnRef(x, obj)
-      storeAux(x[], s, mt.base, t, mode)
-      if mode != mStore: dealloc(t.region, s)
-  else:
-    copyMem(dest, src, mt.size) # copy raw bits
-
-proc rawSend(q: PRawChannel, data: pointer, typ: PNimType) =
-  ## adds an `item` to the end of the queue `q`.
-  var cap = q.mask+1
-  if q.count >= cap:
-    # start with capacity for 2 entries in the queue:
-    if cap == 0: cap = 1
-    var n = cast[pbytes](alloc0(q.region, cap*2*typ.size))
-    var z = 0
-    var i = q.rd
-    var c = q.count
-    while c > 0:
-      dec c
-      copyMem(addr(n[z*typ.size]), addr(q.data[i*typ.size]), typ.size)
-      i = (i + 1) and q.mask
-      inc z
-    if q.data != nil: dealloc(q.region, q.data)
-    q.data = n
-    q.mask = cap*2 - 1
-    q.wr = q.count
-    q.rd = 0
-  storeAux(addr(q.data[q.wr * typ.size]), data, typ, q, mStore)
-  inc q.count
-  q.wr = (q.wr + 1) and q.mask
-
-proc rawRecv(q: PRawChannel, data: pointer, typ: PNimType) =
-  sysAssert q.count > 0, "rawRecv"
-  dec q.count
-  storeAux(data, addr(q.data[q.rd * typ.size]), typ, q, mLoad)
-  q.rd = (q.rd + 1) and q.mask
-
-template lockChannel(q: expr, action: stmt) {.immediate.} =
-  acquireSys(q.lock)
-  action
-  releaseSys(q.lock)
-
-template sendImpl(q: expr) {.immediate.} =  
-  if q.mask == ChannelDeadMask:
-    sysFatal(DeadThreadError, "cannot send message; thread died")
-  acquireSys(q.lock)
-  var m: TMsg
-  shallowCopy(m, msg)
-  var typ = cast[PNimType](getTypeInfo(msg))
-  rawSend(q, addr(m), typ)
-  q.elemType = typ
-  releaseSys(q.lock)
-  signalSysCond(q.cond)
-
-proc send*[TMsg](c: var TChannel[TMsg], msg: TMsg) =
-  ## sends a message to a thread. `msg` is deeply copied.
-  var q = cast[PRawChannel](addr(c))
-  sendImpl(q)
-
-proc llRecv(q: PRawChannel, res: pointer, typ: PNimType) =
-  # to save space, the generic is as small as possible
-  q.ready = true
-  while q.count <= 0:
-    waitSysCond(q.cond, q.lock)
-  q.ready = false
-  if typ != q.elemType:
-    releaseSys(q.lock)
-    sysFatal(ValueError, "cannot receive message of wrong type")
-  rawRecv(q, res, typ)
-
-proc recv*[TMsg](c: var TChannel[TMsg]): TMsg =
-  ## receives a message from the channel `c`. This blocks until
-  ## a message has arrived! You may use ``peek`` to avoid the blocking.
-  var q = cast[PRawChannel](addr(c))
-  acquireSys(q.lock)
-  llRecv(q, addr(result), cast[PNimType](getTypeInfo(result)))
-  releaseSys(q.lock)
-<<<<<<< HEAD
-
-proc tryRecv*[TMsg](c: var TChannel[TMsg]): tuple[dataAvaliable: bool,
-                                                  msg: TMsg] =
-  ## try to receives a message from the channel `c` if available. Otherwise
-  ## it returns ``(false, default(msg))``.
-  var q = cast[PRawChannel](addr(c))
-  if q.mask != ChannelDeadMask:
-    lockChannel(q):
-      llRecv(q, addr(result.msg), cast[PNimType](getTypeInfo(result.msg)))
-      result.dataAvaliable = true
-=======
+#
+#
+#            Nim's Runtime Library
+#        (c) Copyright 2014 Andreas Rumpf
+#
+#    See the file "copying.txt", included in this
+#    distribution, for details about the copyright.
+#
+
+## Channel support for threads. **Note**: This is part of the system module.
+## Do not import it directly. To activate thread support you need to compile
+## with the ``--threads:on`` command line switch.
+##
+## **Note:** The current implementation of message passing is slow and does
+## not work with cyclic data structures.
+  
+when not declared(NimString):
+  {.error: "You must not import this module explicitly".}
+
+type
+  pbytes = ptr array[0.. 0xffff, byte]
+  TRawChannel {.pure, final.} = object ## msg queue for a thread
+    rd, wr, count, mask: int
+    data: pbytes
+    lock: TSysLock
+    cond: TSysCond
+    elemType: PNimType
+    ready: bool
+    region: TMemRegion
+  PRawChannel = ptr TRawChannel
+  TLoadStoreMode = enum mStore, mLoad
+  TChannel* {.gcsafe.}[TMsg] = TRawChannel ## a channel for thread communication
+
+const ChannelDeadMask = -2
+
+proc initRawChannel(p: pointer) =
+  var c = cast[PRawChannel](p)
+  initSysLock(c.lock)
+  initSysCond(c.cond)
+  c.mask = -1
+
+proc deinitRawChannel(p: pointer) =
+  var c = cast[PRawChannel](p)
+  # we need to grab the lock to be safe against sending threads!
+  acquireSys(c.lock)
+  c.mask = ChannelDeadMask
+  deallocOsPages(c.region)
+  deinitSys(c.lock)
+  deinitSysCond(c.cond)
+
+proc storeAux(dest, src: pointer, mt: PNimType, t: PRawChannel, 
+              mode: TLoadStoreMode) {.gcsafe.}
+proc storeAux(dest, src: pointer, n: ptr TNimNode, t: PRawChannel,
+              mode: TLoadStoreMode) {.gcsafe.} =
+  var
+    d = cast[ByteAddress](dest)
+    s = cast[ByteAddress](src)
+  case n.kind
+  of nkSlot: storeAux(cast[pointer](d +% n.offset), 
+                      cast[pointer](s +% n.offset), n.typ, t, mode)
+  of nkList:
+    for i in 0..n.len-1: storeAux(dest, src, n.sons[i], t, mode)
+  of nkCase:
+    copyMem(cast[pointer](d +% n.offset), cast[pointer](s +% n.offset),
+            n.typ.size)
+    var m = selectBranch(src, n)
+    if m != nil: storeAux(dest, src, m, t, mode)
+  of nkNone: sysAssert(false, "storeAux")
+
+proc storeAux(dest, src: pointer, mt: PNimType, t: PRawChannel, 
+              mode: TLoadStoreMode) =
+  var
+    d = cast[ByteAddress](dest)
+    s = cast[ByteAddress](src)
+  sysAssert(mt != nil, "mt == nil")
+  case mt.kind
+  of tyString:
+    if mode == mStore:
+      var x = cast[PPointer](dest)
+      var s2 = cast[PPointer](s)[]
+      if s2 == nil: 
+        x[] = nil
+      else:
+        var ss = cast[NimString](s2)
+        var ns = cast[NimString](alloc(t.region, ss.len+1 + GenericSeqSize))
+        copyMem(ns, ss, ss.len+1 + GenericSeqSize)
+        x[] = ns
+    else:
+      var x = cast[PPointer](dest)
+      var s2 = cast[PPointer](s)[]
+      if s2 == nil:
+        unsureAsgnRef(x, s2)
+      else:
+        unsureAsgnRef(x, copyString(cast[NimString](s2)))
+        dealloc(t.region, s2)
+  of tySequence:
+    var s2 = cast[PPointer](src)[]
+    var seq = cast[PGenericSeq](s2)
+    var x = cast[PPointer](dest)
+    if s2 == nil:
+      if mode == mStore:
+        x[] = nil
+      else:
+        unsureAsgnRef(x, nil)
+    else:
+      sysAssert(dest != nil, "dest == nil")
+      if mode == mStore:
+        x[] = alloc(t.region, seq.len *% mt.base.size +% GenericSeqSize)
+      else:
+        unsureAsgnRef(x, newObj(mt, seq.len * mt.base.size + GenericSeqSize))
+      var dst = cast[ByteAddress](cast[PPointer](dest)[])
+      for i in 0..seq.len-1:
+        storeAux(
+          cast[pointer](dst +% i*% mt.base.size +% GenericSeqSize),
+          cast[pointer](cast[ByteAddress](s2) +% i *% mt.base.size +%
+                        GenericSeqSize),
+          mt.base, t, mode)
+      var dstseq = cast[PGenericSeq](dst)
+      dstseq.len = seq.len
+      dstseq.reserved = seq.len
+      if mode != mStore: dealloc(t.region, s2)
+  of tyObject:
+    # copy type field:
+    var pint = cast[ptr PNimType](dest)
+    # XXX use dynamic type here!
+    pint[] = mt
+    if mt.base != nil:
+      storeAux(dest, src, mt.base, t, mode)
+    storeAux(dest, src, mt.node, t, mode)
+  of tyTuple:
+    storeAux(dest, src, mt.node, t, mode)
+  of tyArray, tyArrayConstr:
+    for i in 0..(mt.size div mt.base.size)-1:
+      storeAux(cast[pointer](d +% i*% mt.base.size),
+               cast[pointer](s +% i*% mt.base.size), mt.base, t, mode)
+  of tyRef:
+    var s = cast[PPointer](src)[]
+    var x = cast[PPointer](dest)
+    if s == nil:
+      if mode == mStore:
+        x[] = nil
+      else:
+        unsureAsgnRef(x, nil)
+    else:
+      if mode == mStore:
+        x[] = alloc(t.region, mt.base.size)
+      else:
+        # XXX we should use the dynamic type here too, but that is not stored
+        # in the inbox at all --> use source[]'s object type? but how? we need
+        # a tyRef to the object!
+        var obj = newObj(mt, mt.base.size)
+        unsureAsgnRef(x, obj)
+      storeAux(x[], s, mt.base, t, mode)
+      if mode != mStore: dealloc(t.region, s)
+  else:
+    copyMem(dest, src, mt.size) # copy raw bits
+
+proc rawSend(q: PRawChannel, data: pointer, typ: PNimType) =
+  ## adds an `item` to the end of the queue `q`.
+  var cap = q.mask+1
+  if q.count >= cap:
+    # start with capacity for 2 entries in the queue:
+    if cap == 0: cap = 1
+    var n = cast[pbytes](alloc0(q.region, cap*2*typ.size))
+    var z = 0
+    var i = q.rd
+    var c = q.count
+    while c > 0:
+      dec c
+      copyMem(addr(n[z*typ.size]), addr(q.data[i*typ.size]), typ.size)
+      i = (i + 1) and q.mask
+      inc z
+    if q.data != nil: dealloc(q.region, q.data)
+    q.data = n
+    q.mask = cap*2 - 1
+    q.wr = q.count
+    q.rd = 0
+  storeAux(addr(q.data[q.wr * typ.size]), data, typ, q, mStore)
+  inc q.count
+  q.wr = (q.wr + 1) and q.mask
+
+proc rawRecv(q: PRawChannel, data: pointer, typ: PNimType) =
+  sysAssert q.count > 0, "rawRecv"
+  dec q.count
+  storeAux(data, addr(q.data[q.rd * typ.size]), typ, q, mLoad)
+  q.rd = (q.rd + 1) and q.mask
+
+template lockChannel(q: expr, action: stmt) {.immediate.} =
+  acquireSys(q.lock)
+  action
+  releaseSys(q.lock)
+
+template sendImpl(q: expr) {.immediate.} =  
+  if q.mask == ChannelDeadMask:
+    sysFatal(DeadThreadError, "cannot send message; thread died")
+  acquireSys(q.lock)
+  var m: TMsg
+  shallowCopy(m, msg)
+  var typ = cast[PNimType](getTypeInfo(msg))
+  rawSend(q, addr(m), typ)
+  q.elemType = typ
+  releaseSys(q.lock)
+  signalSysCond(q.cond)
+
+proc send*[TMsg](c: var TChannel[TMsg], msg: TMsg) =
+  ## sends a message to a thread. `msg` is deeply copied.
+  var q = cast[PRawChannel](addr(c))
+  sendImpl(q)
+
+proc llRecv(q: PRawChannel, res: pointer, typ: PNimType) =
+  # to save space, the generic is as small as possible
+  q.ready = true
+  while q.count <= 0:
+    waitSysCond(q.cond, q.lock)
+  q.ready = false
+  if typ != q.elemType:
+    releaseSys(q.lock)
+    sysFatal(ValueError, "cannot receive message of wrong type")
+  rawRecv(q, res, typ)
+
+proc recv*[TMsg](c: var TChannel[TMsg]): TMsg =
+  ## receives a message from the channel `c`. This blocks until
+  ## a message has arrived! You may use ``peek`` to avoid the blocking.
+  var q = cast[PRawChannel](addr(c))
+  acquireSys(q.lock)
+  llRecv(q, addr(result), cast[PNimType](getTypeInfo(result)))
+  releaseSys(q.lock)
 
 proc tryRecv*[TMsg](c: var TChannel[TMsg]): tuple[dataAvailable: bool,
                                                   msg: TMsg] =
   ## try to receives a message from the channel `c` if available. Otherwise
   ## it returns ``(false, default(msg))``.
-  var q = cast[PRawChannel](addr(c))
+  var q = cast[PRawChannel](addr(c))
   if q.mask != ChannelDeadMask:
-    if tryAcquireSys(q.lock):
+    if tryAcquireSys(q.lock):
       llRecv(q, addr(result.msg), cast[PNimType](getTypeInfo(result.msg)))
-      result.dataAvailable = true
-      releaseSys(q.lock)
->>>>>>> b0179f9a
-
-proc peek*[TMsg](c: var TChannel[TMsg]): int =
-  ## returns the current number of messages in the channel `c`. Returns -1
-  ## if the channel has been closed. **Note**: This is dangerous to use
-  ## as it encourages races. It's much better to use ``tryRecv`` instead.
-  var q = cast[PRawChannel](addr(c))
-  if q.mask != ChannelDeadMask:
-    lockChannel(q):
-      result = q.count
-  else:
-    result = -1
-
-proc open*[TMsg](c: var TChannel[TMsg]) =
-  ## opens a channel `c` for inter thread communication.
-  initRawChannel(addr(c))
-
-proc close*[TMsg](c: var TChannel[TMsg]) =
-  ## closes a channel `c` and frees its associated resources.
-  deinitRawChannel(addr(c))
-
-proc ready*[TMsg](c: var TChannel[TMsg]): bool =
-  ## returns true iff some thread is waiting on the channel `c` for
-  ## new messages.
-  var q = cast[PRawChannel](addr(c))
-  result = q.ready
-
+      result.dataAvailable = true
+      releaseSys(q.lock)
+
+proc peek*[TMsg](c: var TChannel[TMsg]): int =
+  ## returns the current number of messages in the channel `c`. Returns -1
+  ## if the channel has been closed. **Note**: This is dangerous to use
+  ## as it encourages races. It's much better to use ``tryRecv`` instead.
+  var q = cast[PRawChannel](addr(c))
+  if q.mask != ChannelDeadMask:
+    lockChannel(q):
+      result = q.count
+  else:
+    result = -1
+
+proc open*[TMsg](c: var TChannel[TMsg]) =
+  ## opens a channel `c` for inter thread communication.
+  initRawChannel(addr(c))
+
+proc close*[TMsg](c: var TChannel[TMsg]) =
+  ## closes a channel `c` and frees its associated resources.
+  deinitRawChannel(addr(c))
+
+proc ready*[TMsg](c: var TChannel[TMsg]): bool =
+  ## returns true iff some thread is waiting on the channel `c` for
+  ## new messages.
+  var q = cast[PRawChannel](addr(c))
+  result = q.ready
+
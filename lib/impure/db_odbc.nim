#
#
#            Nim's Runtime Library
#        (c) Copyright 2015 Nim Contributors
#
#    See the file "copying.txt", included in this
#    distribution, for details about the copyright.
#

## A higher level `ODBC` database wrapper.
##
## This is the same interface that is implemented for other databases.
##
## This has NOT yet been (extensively) tested against ODBC drivers for
## Teradata, Oracle, Sybase, MSSqlvSvr, et. al.  databases.
##
## Currently all queries are ANSI calls, not Unicode.
##
## See also: `db_postgres <db_postgres.html>`_, `db_sqlite <db_sqlite.html>`_,
## `db_mysql <db_mysql.html>`_.
##
## Parameter substitution
## ----------------------
##
## All ``db_*`` modules support the same form of parameter substitution.
## That is, using the ``?`` (question mark) to signify the place where a
## value should be placed. For example:
##
## .. code-block:: Nim
##     sql"INSERT INTO myTable (colA, colB, colC) VALUES (?, ?, ?)"
##
##
## Examples
## --------
##
## Opening a connection to a database
## ==================================
##
## .. code-block:: Nim
##     import db_odbc
##     var db = open("localhost", "user", "password", "dbname")
##     db.close()
##
## Creating a table
## ================
##
## .. code-block:: Nim
##      db.exec(sql"DROP TABLE IF EXISTS myTable")
##      db.exec(sql("""CREATE TABLE myTable (
##                       id integer,
##                       name varchar(50) not null)"""))
##
## Inserting data
## ==============
##
## .. code-block:: Nim
##     db.exec(sql"INSERT INTO myTable (id, name) VALUES (0, ?)",
##             "Andreas")
##
## Large example
## =============
##
## .. code-block:: Nim
##
##  import db_odbc, math
##
##  var theDb = open("localhost", "nim", "nim", "test")
##
##  theDb.exec(sql"Drop table if exists myTestTbl")
##  theDb.exec(sql("create table myTestTbl (" &
##      " Id    INT(11)     NOT NULL AUTO_INCREMENT PRIMARY KEY, " &
##      " Name  VARCHAR(50) NOT NULL, " &
##      " i     INT(11), " &
##      " f     DECIMAL(18,10))"))
##
##  theDb.exec(sql"START TRANSACTION")
##  for i in 1..1000:
##    theDb.exec(sql"INSERT INTO myTestTbl (name,i,f) VALUES (?,?,?)",
##          "Item#" & $i, i, sqrt(i.float))
##  theDb.exec(sql"COMMIT")
##
##  for x in theDb.fastRows(sql"select * from myTestTbl"):
##    echo x
##
##  let id = theDb.tryInsertId(sql"INSERT INTO myTestTbl (name,i,f) VALUES (?,?,?)",
##          "Item#1001", 1001, sqrt(1001.0))
##  echo "Inserted item: ", theDb.getValue(sql"SELECT name FROM myTestTbl WHERE id=?", id)
##
##  theDb.close()

import strutils, odbcsql
import db_common
export db_common

type
  OdbcConnTyp = tuple[hDb: SqlHDBC, env: SqlHEnv, stmt: SqlHStmt]
  DbConn* = OdbcConnTyp    ## encapsulates a database connection
  Row* = seq[string]   ## a row of a dataset. NULL database values will be
                       ## converted to nil.
  InstantRow* = tuple[row: seq[string], len: int]  ## a handle that can be
                                                    ## used to get a row's
                                                    ## column text on demand

{.deprecated: [TRow: Row, TSqlQuery: SqlQuery, TDbConn: DbConn].}

var
  buf: array[0..4096, char]

proc properFreeResult(hType: int, sqlres: var SqlHandle) {.
          tags: [WriteDbEffect], raises: [].} =
  try:
    discard SQLFreeHandle(hType.TSqlSmallInt, sqlres)
    sqlres = nil
  except: discard

proc getErrInfo(db: var DbConn): tuple[res: int, ss, ne, msg: string] {.
          tags: [ReadDbEffect], raises: [].} =
  ## Returns ODBC error information
  var
    sqlState: array[0..512, char]
    nativeErr: array[0..512, char]
    errMsg: array[0..512, char]
    retSz: TSqlSmallInt = 0
    res: TSqlSmallInt = 0
  try:
    sqlState[0] = '\0'
    nativeErr[0] = '\0'
    errMsg[0] = '\0'
    res = SQLErr(db.env, db.hDb, db.stmt,
              cast[PSQLCHAR](sqlState.addr),
              cast[PSQLCHAR](nativeErr.addr),
              cast[PSQLCHAR](errMsg.addr),
              511.TSqlSmallInt, retSz.addr.PSQLSMALLINT)
  except:
    discard
  return (res.int, $sqlState, $nativeErr, $errMsg)

proc dbError*(db: var DbConn) {.
          tags: [ReadDbEffect, WriteDbEffect], raises: [DbError] .} =
  ## Raises an `[DbError]` exception with ODBC error information
  var
    e: ref DbError
    ss, ne, msg: string = ""
    isAnError = false
    res: int = 0
    prevSs = ""
  while true:
    prevSs = ss
    (res, ss, ne, msg) = db.getErrInfo()
    if prevSs == ss:
      break
    # sqlState of 00000 is not an error
    elif ss == "00000":
      break
    elif ss == "01000":
      echo "\nWarning: ", ss, " ", msg
      continue
    else:
      isAnError = true
      echo "\nError: ", ss, " ", msg
  if isAnError:
    new(e)
    e.msg = "ODBC Error"
    if db.stmt != nil:
      properFreeResult(SQL_HANDLE_STMT, db.stmt)
    properFreeResult(SQL_HANDLE_DBC, db.hDb)
    properFreeResult(SQL_HANDLE_ENV, db.env)
    raise e

proc sqlCheck(db: var DbConn, resVal: TSqlSmallInt) {.raises: [DbError]} =
  ## Wrapper that raises [EDb] if ``resVal`` is neither SQL_SUCCESS or SQL_NO_DATA
  if resVal notIn [SQL_SUCCESS, SQL_NO_DATA]: dbError(db)

proc sqlGetDBMS(db: var DbConn): string {.
        tags: [ReadDbEffect, WriteDbEffect], raises: [] .} =
  ## Returns the ODBC SQL_DBMS_NAME string
  const
    SQL_DBMS_NAME = 17.SqlUSmallInt
  var
    sz: TSqlSmallInt = 0
  buf[0] = '\0'
  try:
    db.sqlCheck(SQLGetInfo(db.hDb, SQL_DBMS_NAME, cast[SqlPointer](buf.addr),
                        4095.TSqlSmallInt, sz.addr))
  except: discard
  return $buf.cstring

proc dbQuote*(s: string): string {.noSideEffect.} =
  ## DB quotes the string.
  result = "'"
  for c in items(s):
    if c == '\'': add(result, "''")
    else: add(result, c)
  add(result, '\'')

proc dbFormat(formatstr: SqlQuery, args: varargs[string]): string {.
                  noSideEffect.} =
  ## Replace any ``?`` placeholders with `args`,
  ## and quotes the arguments
  result = ""
  var a = 0
  for c in items(string(formatstr)):
    if c == '?':
      if args[a] == nil:
        add(result, "NULL")
      else:
        add(result, dbQuote(args[a]))
      inc(a)
    else:
      add(result, c)

proc prepareFetch(db: var DbConn, query: SqlQuery,
                args: varargs[string, `$`]) : TSqlSmallInt {.
                tags: [ReadDbEffect, WriteDbEffect], raises: [DbError].} =
  # Prepare a statement, execute it and fetch the data to the driver
  # ready for retrieval of the data
  # Used internally by iterators and retrieval procs
  # requires calling
  #      properFreeResult(SQL_HANDLE_STMT, db.stmt)
  # when finished
  db.sqlCheck(SQLAllocHandle(SQL_HANDLE_STMT, db.hDb, db.stmt))
  var q = dbFormat(query, args)
  db.sqlCheck(SQLPrepare(db.stmt, q.PSQLCHAR, q.len.TSqlSmallInt))
  db.sqlCheck(SQLExecute(db.stmt))
<<<<<<< HEAD
  var retcode = SQLFetch(db.stmt)
  db.sqlCheck(retcode)
  result=retcode
=======
  db.sqlCheck(SQLFetch(db.stmt))
>>>>>>> 8a286d3e

proc prepareFetchDirect(db: var DbConn, query: SqlQuery,
                args: varargs[string, `$`]) {.
                tags: [ReadDbEffect, WriteDbEffect], raises: [DbError].} =
  # Prepare a statement, execute it and fetch the data to the driver
  # ready for retrieval of the data
  # Used internally by iterators and retrieval procs
  # requires calling
  #      properFreeResult(SQL_HANDLE_STMT, db.stmt)
  # when finished
  db.sqlCheck(SQLAllocHandle(SQL_HANDLE_STMT, db.hDb, db.stmt))
  var q = dbFormat(query, args)
  db.sqlCheck(SQLExecDirect(db.stmt, q.PSQLCHAR, q.len.TSqlSmallInt))
  db.sqlCheck(SQLFetch(db.stmt))

proc tryExec*(db: var DbConn, query: SqlQuery, args: varargs[string, `$`]): bool {.
  tags: [ReadDbEffect, WriteDbEffect], raises: [].} =
  ## Tries to execute the query and returns true if successful, false otherwise.
  var
    res:TSqlSmallInt = -1
  try:
    db.prepareFetchDirect(query, args)
    var
      rCnt = -1
    res = SQLRowCount(db.stmt, rCnt)
    if res != SQL_SUCCESS: dbError(db)
    properFreeResult(SQL_HANDLE_STMT, db.stmt)
  except: discard
  return res == SQL_SUCCESS

proc rawExec(db: var DbConn, query: SqlQuery, args: varargs[string, `$`]) {.
            tags: [ReadDbEffect, WriteDbEffect], raises: [DbError].} =
  db.prepareFetchDirect(query, args)

proc exec*(db: var DbConn, query: SqlQuery, args: varargs[string, `$`]) {.
            tags: [ReadDbEffect, WriteDbEffect], raises: [DbError].} =
  ## Executes the query and raises EDB if not successful.
  db.prepareFetchDirect(query, args)
  properFreeResult(SQL_HANDLE_STMT, db.stmt)

proc newRow(L: int): Row {.noSideEFfect.} =
  newSeq(result, L)
  for i in 0..L-1: result[i] = ""

iterator fastRows*(db: var DbConn, query: SqlQuery,
                   args: varargs[string, `$`]): Row {.
                tags: [ReadDbEffect, WriteDbEffect], raises: [DbError].} =
  ## Executes the query and iterates over the result dataset.
  ##
  ## This is very fast, but potentially dangerous.  Use this iterator only
  ## if you require **ALL** the rows.
  ##
  ## Breaking the fastRows() iterator during a loop may cause a driver error
  ## for subsequenct queries
  ##
  ## Rows are retrieved from the server at each iteration.
  var
    rowRes: Row
    sz: TSqlSmallInt = 0
    cCnt: TSqlSmallInt = 0.TSqlSmallInt
    res: TSqlSmallInt = 0.TSqlSmallInt
<<<<<<< HEAD
    tempcCnt:TSqlSmallInt # temporary cCnt,Fix the field values to be null when the release schema is compiled.
    # tempcCnt,A field to store the number of temporary variables, for unknown reasons, 
    # after performing a sqlgetdata function and circulating variables cCnt value will be changed to 0,
    # so the values of the temporary variable to store the cCnt. 
    # After every cycle and specified to cCnt. To ensure the traversal of all fields.
  res = db.prepareFetch(query, args)
  if res == SQL_NO_DATA:
    discard
  elif res == SQL_SUCCESS:
    res = SQLNumResultCols(db.stmt, cCnt)
    rowRes = newRow(cCnt)
    rowRes.setLen(max(cCnt,0))
    tempcCnt = cCnt
    while res == SQL_SUCCESS:
      for colId in 1..cCnt:
        buf[0] = '\0'
        db.sqlCheck(SQLGetData(db.stmt, colId.SqlUSmallInt, SQL_C_CHAR,
                                 cast[cstring](buf.addr), 4095.TSqlSmallInt, sz.addr))
        rowRes[colId-1] = $buf.cstring
        cCnt = tempcCnt
      yield rowRes
      res = SQLFetch(db.stmt)
=======
  db.prepareFetch(query, args)
  res = SQLNumResultCols(db.stmt, cCnt)
  rowRes.setLen(cCnt)
  while res == SQL_SUCCESS:
    for colId in 1..cCnt:
      buf[0] = '\0'
      db.sqlCheck(SQLGetData(db.stmt, colId.SqlUSmallInt, SQL_C_CHAR,
                               cast[cstring](buf.addr), 4095.TSqlSmallInt, sz.addr))
      rowRes[colId-1] = $buf.cstring
    yield rowRes
    res = SQLFetch(db.stmt)
>>>>>>> 8a286d3e
  db.sqlCheck(res)
  properFreeResult(SQL_HANDLE_STMT, db.stmt)

iterator instantRows*(db: var DbConn, query: SqlQuery,
                      args: varargs[string, `$`]): InstantRow
                {.tags: [ReadDbEffect, WriteDbEffect].} =
  ## Same as fastRows but returns a handle that can be used to get column text
  ## on demand using []. Returned handle is valid only within the interator body.
  var
    rowRes: Row = @[]
    sz: TSqlSmallInt = 0
    cCnt: TSqlSmallInt = 0.TSqlSmallInt
    res: TSqlSmallInt = 0.TSqlSmallInt
<<<<<<< HEAD
    tempcCnt:TSqlSmallInt # temporary cCnt,Fix the field values to be null when the release schema is compiled.
    # tempcCnt,A field to store the number of temporary variables, for unknown reasons, 
    # after performing a sqlgetdata function and circulating variables cCnt value will be changed to 0,
    # so the values of the temporary variable to store the cCnt. 
    # After every cycle and specified to cCnt. To ensure the traversal of all fields.
  res = db.prepareFetch(query, args)
  if res == SQL_NO_DATA:
    discard
  elif res == SQL_SUCCESS:
    res = SQLNumResultCols(db.stmt, cCnt)
    rowRes = newRow(cCnt)
    rowRes.setLen(max(cCnt,0))
    tempcCnt = cCnt
    while res == SQL_SUCCESS:
      for colId in 1..cCnt:
        buf[0] = '\0'
        db.sqlCheck(SQLGetData(db.stmt, colId.SqlUSmallInt, SQL_C_CHAR,
                                 cast[cstring](buf.addr), 4095.TSqlSmallInt, sz.addr))
        rowRes[colId-1] = $buf.cstring
        cCnt = tempcCnt
      yield (row: rowRes, len: cCnt.int)
      res = SQLFetch(db.stmt)
=======
  db.prepareFetch(query, args)
  res = SQLNumResultCols(db.stmt, cCnt)
  rowRes.setLen(cCnt)
  while res == SQL_SUCCESS:
    for colId in 1..cCnt:
      buf[0] = '\0'
      db.sqlCheck(SQLGetData(db.stmt, colId.SqlUSmallInt, SQL_C_CHAR,
                               cast[cstring](buf.addr), 4095.TSqlSmallInt, sz.addr))
      rowRes[colId-1] = $buf.cstring
    yield (row: rowRes, len: cCnt.int)
    res = SQLFetch(db.stmt)
>>>>>>> 8a286d3e
  db.sqlCheck(res)
  properFreeResult(SQL_HANDLE_STMT, db.stmt)

proc `[]`*(row: InstantRow, col: int): string {.inline.} =
  ## Returns text for given column of the row
  row.row[col]

proc len*(row: InstantRow): int {.inline.} =
  ## Returns number of columns in the row
  row.len

proc getRow*(db: var DbConn, query: SqlQuery,
             args: varargs[string, `$`]): Row {.
          tags: [ReadDbEffect, WriteDbEffect], raises: [DbError].} =
  ## Retrieves a single row. If the query doesn't return any rows, this proc
  ## will return a Row with empty strings for each column.
  var
    rowRes: Row
    sz: TSqlSmallInt = 0.TSqlSmallInt
    cCnt: TSqlSmallInt = 0.TSqlSmallInt
    res: TSqlSmallInt = 0.TSqlSmallInt
<<<<<<< HEAD
    tempcCnt:TSqlSmallInt # temporary cCnt,Fix the field values to be null when the release schema is compiled.
    ## tempcCnt,A field to store the number of temporary variables, for unknown reasons, 
    ## after performing a sqlgetdata function and circulating variables cCnt value will be changed to 0,
    ## so the values of the temporary variable to store the cCnt. 
    ## After every cycle and specified to cCnt. To ensure the traversal of all fields.
  res = db.prepareFetch(query, args)
  if res == SQL_NO_DATA:
    result = @[]
  elif res == SQL_SUCCESS:
    res = SQLNumResultCols(db.stmt, cCnt)
    rowRes = newRow(cCnt)
    rowRes.setLen(max(cCnt,0))
    tempcCnt = cCnt
    for colId in 1..cCnt:
      buf[0] = '\0'
      db.sqlCheck(SQLGetData(db.stmt, colId.SqlUSmallInt, SQL_C_CHAR,
                               cast[cstring](buf.addr), 4095.TSqlSmallInt, sz.addr))
      rowRes[colId-1] = $buf.cstring
      cCnt = tempcCnt
    res = SQLFetch(db.stmt)
    result = rowRes
=======
  db.prepareFetch(query, args)
  res = SQLNumResultCols(db.stmt, cCnt)
  result.setLen(max(cCnt,0))
  if res == SQL_SUCCESS:
    for colId in 1..cCnt:
      db.sqlCheck(SQLGetData(db.stmt, colId.SqlUSmallInt, SQL_C_CHAR,
                               cast[cstring](buf.addr), 4095.TSqlSmallInt, sz.addr))
      result[colId-1] = $buf.cstring
    res = SQLFetch(db.stmt)
>>>>>>> 8a286d3e
  db.sqlCheck(res)
  properFreeResult(SQL_HANDLE_STMT, db.stmt)

proc getAllRows*(db: var DbConn, query: SqlQuery,
                 args: varargs[string, `$`]): seq[Row] {.
           tags: [ReadDbEffect, WriteDbEffect], raises: [DbError] .} =
  ## Executes the query and returns the whole result dataset.
  var
    rows: seq[Row] = @[]
    rowRes: Row
    sz: TSqlSmallInt = 0
    cCnt: TSqlSmallInt = 0.TSqlSmallInt
    res: TSqlSmallInt = 0.TSqlSmallInt
<<<<<<< HEAD
    tempcCnt:TSqlSmallInt # temporary cCnt,Fix the field values to be null when the release schema is compiled.
    ## tempcCnt,A field to store the number of temporary variables, for unknown reasons, 
    ## after performing a sqlgetdata function and circulating variables cCnt value will be changed to 0,
    ## so the values of the temporary variable to store the cCnt. 
    ## After every cycle and specified to cCnt. To ensure the traversal of all fields.
  res = db.prepareFetch(query, args)
  if res == SQL_NO_DATA:
    result = @[]
  elif res == SQL_SUCCESS:
    res = SQLNumResultCols(db.stmt, cCnt)
    rowRes = newRow(cCnt)
    rowRes.setLen(max(cCnt,0))
    tempcCnt = cCnt
    while res == SQL_SUCCESS:
      for colId in 1..cCnt:
        buf[0] = '\0'
        db.sqlCheck(SQLGetData(db.stmt, colId.SqlUSmallInt, SQL_C_CHAR,
                                 cast[cstring](buf.addr), 4095.TSqlSmallInt, sz.addr))
        rowRes[colId-1] = $buf.cstring
        cCnt = tempcCnt
      rows.add(rowRes)
      res = SQLFetch(db.stmt)
    result = rows
    db.sqlCheck(res)
=======
  db.prepareFetch(query, args)
  res = SQLNumResultCols(db.stmt, cCnt)
  result = @[]
  rowRes.setLen(max(cCnt,0))
  while res == SQL_SUCCESS:
    buf[0] = '\0'
    for colId in 1..cCnt:
      db.sqlCheck(SQLGetData(db.stmt, colId.SqlUSmallInt, SQL_C_CHAR,
                               cast[SqlPointer](buf.addr), 4095.TSqlSmallInt, sz.addr))
      rowRes[colId-1] = $buf.cstring
    result.add(rowRes)
    res = SQLFetch(db.stmt)
  db.sqlCheck(res)
>>>>>>> 8a286d3e
  properFreeResult(SQL_HANDLE_STMT, db.stmt)

iterator rows*(db: var DbConn, query: SqlQuery,
               args: varargs[string, `$`]): Row {.
         tags: [ReadDbEffect, WriteDbEffect], raises: [DbError].} =
  ## Same as `fastRows`, but slower and safe.
  ##
  ## This retrieves ALL rows into memory before
  ## iterating through the rows.
  ## Large dataset queries will impact on memory usage.
  for r in items(getAllRows(db, query, args)): yield r

proc getValue*(db: var DbConn, query: SqlQuery,
               args: varargs[string, `$`]): string {.
           tags: [ReadDbEffect, WriteDbEffect], raises: [].} =
  ## Executes the query and returns the first column of the first row of the
  ## result dataset. Returns "" if the dataset contains no rows or the database
  ## value is NULL.
  result = ""
  try:
    result = getRow(db, query, args)[0]
  except: discard

proc tryInsertId*(db: var DbConn, query: SqlQuery,
                  args: varargs[string, `$`]): int64 {.
            tags: [ReadDbEffect, WriteDbEffect], raises: [].} =
  ## Executes the query (typically "INSERT") and returns the
  ## generated ID for the row or -1 in case of an error.
  if not tryExec(db, query, args):
    result = -1'i64
  else:
    result = -1'i64
    try:
      case sqlGetDBMS(db).toLower():
      of "postgresql":
        result = getValue(db, sql"SELECT LASTVAL();", []).parseInt
      of "mysql":
        result = getValue(db, sql"SELECT LAST_INSERT_ID();", []).parseInt
      of "sqlite":
        result = getValue(db, sql"SELECT LAST_INSERT_ROWID();", []).parseInt
      of "microsoft sql server":
        result = getValue(db, sql"SELECT SCOPE_IDENTITY();", []).parseInt
      of "oracle":
        result = getValue(db, sql"SELECT id.currval FROM DUAL;", []).parseInt
      else: result = -1'i64
    except: discard

proc insertId*(db: var DbConn, query: SqlQuery,
               args: varargs[string, `$`]): int64 {.
         tags: [ReadDbEffect, WriteDbEffect], raises: [DbError].} =
  ## Executes the query (typically "INSERT") and returns the
  ## generated ID for the row.
  result = tryInsertID(db, query, args)
  if result < 0: dbError(db)

proc execAffectedRows*(db: var DbConn, query: SqlQuery,
                       args: varargs[string, `$`]): int64 {.
             tags: [ReadDbEffect, WriteDbEffect], raises: [DbError].} =
  ## Runs the query (typically "UPDATE") and returns the
  ## number of affected rows
  result = -1
  db.sqlCheck(SQLAllocHandle(SQL_HANDLE_STMT, db.hDb, db.stmt.SqlHandle))
  var q = dbFormat(query, args)
  db.sqlCheck(SQLPrepare(db.stmt, q.PSQLCHAR, q.len.TSqlSmallInt))
  rawExec(db, query, args)
  var rCnt = -1
  db.sqlCheck(SQLRowCount(db.hDb, rCnt))
  properFreeResult(SQL_HANDLE_STMT, db.stmt)
  result = rCnt

proc close*(db: var DbConn) {.
      tags: [WriteDbEffect], raises: [].} =
  ## Closes the database connection.
  if db.hDb != nil:
    try:
      var res = SQLDisconnect(db.hDb)
      if db.stmt != nil:
        res = SQLFreeHandle(SQL_HANDLE_STMT, db.stmt)
      res = SQLFreeHandle(SQL_HANDLE_DBC, db.hDb)
      res = SQLFreeHandle(SQL_HANDLE_ENV, db.env)
      db = (hDb: nil, env: nil, stmt: nil)
    except:
      discard

proc open*(connection, user, password, database: string): DbConn {.
  tags: [ReadDbEffect, WriteDbEffect], raises: [DbError].} =
  ## Opens a database connection.
  ##
  ## Raises `EDb` if the connection could not be established.
  ##
  ## Currently the database parameter is ignored,
  ## but included to match ``open()`` in the other db_xxxxx library modules.
  var
    val: TSqlInteger = SQL_OV_ODBC3
    resLen = 0
  result = (hDb: nil, env: nil, stmt: nil)
  # allocate environment handle
  var res = SQLAllocHandle(SQL_HANDLE_ENV, result.env, result.env)
  if res != SQL_SUCCESS: dbError("Error: unable to initialise ODBC environment.")
  res = SQLSetEnvAttr(result.env,
                      SQL_ATTR_ODBC_VERSION.TSqlInteger,
                      val, resLen.TSqlInteger)
  if res != SQL_SUCCESS: dbError("Error: unable to set ODBC driver version.")
  # allocate hDb handle
  res = SQLAllocHandle(SQL_HANDLE_DBC, result.env, result.hDb)
  if res != SQL_SUCCESS: dbError("Error: unable to allocate connection handle.")

  # Connect: connection = dsn str,
  res = SQLConnect(result.hDb,
                  connection.PSQLCHAR , connection.len.TSqlSmallInt,
                  user.PSQLCHAR, user.len.TSqlSmallInt,
                  password.PSQLCHAR, password.len.TSqlSmallInt)
  if res != SQL_SUCCESS:
    result.dbError()

proc setEncoding*(connection: DbConn, encoding: string): bool {.
  tags: [ReadDbEffect, WriteDbEffect], raises: [DbError].} =
  ## Currently not implemented for ODBC.
  ##
  ## Sets the encoding of a database connection, returns true for
  ## success, false for failure.
  ##result = set_character_set(connection, encoding) == 0
  dbError("setEncoding() is currently not implemented by the db_odbc module")<|MERGE_RESOLUTION|>--- conflicted
+++ resolved
@@ -210,7 +210,7 @@
       add(result, c)
 
 proc prepareFetch(db: var DbConn, query: SqlQuery,
-                args: varargs[string, `$`]) : TSqlSmallInt {.
+                args: varargs[string, `$`]): TSqlSmallInt {.
                 tags: [ReadDbEffect, WriteDbEffect], raises: [DbError].} =
   # Prepare a statement, execute it and fetch the data to the driver
   # ready for retrieval of the data
@@ -222,13 +222,8 @@
   var q = dbFormat(query, args)
   db.sqlCheck(SQLPrepare(db.stmt, q.PSQLCHAR, q.len.TSqlSmallInt))
   db.sqlCheck(SQLExecute(db.stmt))
-<<<<<<< HEAD
-  var retcode = SQLFetch(db.stmt)
-  db.sqlCheck(retcode)
-  result=retcode
-=======
-  db.sqlCheck(SQLFetch(db.stmt))
->>>>>>> 8a286d3e
+  result = SQLFetch(db.stmt)
+  db.sqlCheck(result)
 
 proc prepareFetchDirect(db: var DbConn, query: SqlQuery,
                 args: varargs[string, `$`]) {.
@@ -254,8 +249,8 @@
     var
       rCnt = -1
     res = SQLRowCount(db.stmt, rCnt)
+    properFreeResult(SQL_HANDLE_STMT, db.stmt)
     if res != SQL_SUCCESS: dbError(db)
-    properFreeResult(SQL_HANDLE_STMT, db.stmt)
   except: discard
   return res == SQL_SUCCESS
 
@@ -290,11 +285,10 @@
     sz: TSqlSmallInt = 0
     cCnt: TSqlSmallInt = 0.TSqlSmallInt
     res: TSqlSmallInt = 0.TSqlSmallInt
-<<<<<<< HEAD
-    tempcCnt:TSqlSmallInt # temporary cCnt,Fix the field values to be null when the release schema is compiled.
-    # tempcCnt,A field to store the number of temporary variables, for unknown reasons, 
+    tempcCnt: TSqlSmallInt # temporary cCnt,Fix the field values to be null when the release schema is compiled.
+    # tempcCnt,A field to store the number of temporary variables, for unknown reasons,
     # after performing a sqlgetdata function and circulating variables cCnt value will be changed to 0,
-    # so the values of the temporary variable to store the cCnt. 
+    # so the values of the temporary variable to store the cCnt.
     # After every cycle and specified to cCnt. To ensure the traversal of all fields.
   res = db.prepareFetch(query, args)
   if res == SQL_NO_DATA:
@@ -313,21 +307,8 @@
         cCnt = tempcCnt
       yield rowRes
       res = SQLFetch(db.stmt)
-=======
-  db.prepareFetch(query, args)
-  res = SQLNumResultCols(db.stmt, cCnt)
-  rowRes.setLen(cCnt)
-  while res == SQL_SUCCESS:
-    for colId in 1..cCnt:
-      buf[0] = '\0'
-      db.sqlCheck(SQLGetData(db.stmt, colId.SqlUSmallInt, SQL_C_CHAR,
-                               cast[cstring](buf.addr), 4095.TSqlSmallInt, sz.addr))
-      rowRes[colId-1] = $buf.cstring
-    yield rowRes
-    res = SQLFetch(db.stmt)
->>>>>>> 8a286d3e
+  properFreeResult(SQL_HANDLE_STMT, db.stmt)
   db.sqlCheck(res)
-  properFreeResult(SQL_HANDLE_STMT, db.stmt)
 
 iterator instantRows*(db: var DbConn, query: SqlQuery,
                       args: varargs[string, `$`]): InstantRow
@@ -339,11 +320,10 @@
     sz: TSqlSmallInt = 0
     cCnt: TSqlSmallInt = 0.TSqlSmallInt
     res: TSqlSmallInt = 0.TSqlSmallInt
-<<<<<<< HEAD
-    tempcCnt:TSqlSmallInt # temporary cCnt,Fix the field values to be null when the release schema is compiled.
-    # tempcCnt,A field to store the number of temporary variables, for unknown reasons, 
+    tempcCnt: TSqlSmallInt # temporary cCnt,Fix the field values to be null when the release schema is compiled.
+    # tempcCnt,A field to store the number of temporary variables, for unknown reasons,
     # after performing a sqlgetdata function and circulating variables cCnt value will be changed to 0,
-    # so the values of the temporary variable to store the cCnt. 
+    # so the values of the temporary variable to store the cCnt.
     # After every cycle and specified to cCnt. To ensure the traversal of all fields.
   res = db.prepareFetch(query, args)
   if res == SQL_NO_DATA:
@@ -362,21 +342,8 @@
         cCnt = tempcCnt
       yield (row: rowRes, len: cCnt.int)
       res = SQLFetch(db.stmt)
-=======
-  db.prepareFetch(query, args)
-  res = SQLNumResultCols(db.stmt, cCnt)
-  rowRes.setLen(cCnt)
-  while res == SQL_SUCCESS:
-    for colId in 1..cCnt:
-      buf[0] = '\0'
-      db.sqlCheck(SQLGetData(db.stmt, colId.SqlUSmallInt, SQL_C_CHAR,
-                               cast[cstring](buf.addr), 4095.TSqlSmallInt, sz.addr))
-      rowRes[colId-1] = $buf.cstring
-    yield (row: rowRes, len: cCnt.int)
-    res = SQLFetch(db.stmt)
->>>>>>> 8a286d3e
+  properFreeResult(SQL_HANDLE_STMT, db.stmt)
   db.sqlCheck(res)
-  properFreeResult(SQL_HANDLE_STMT, db.stmt)
 
 proc `[]`*(row: InstantRow, col: int): string {.inline.} =
   ## Returns text for given column of the row
@@ -396,11 +363,10 @@
     sz: TSqlSmallInt = 0.TSqlSmallInt
     cCnt: TSqlSmallInt = 0.TSqlSmallInt
     res: TSqlSmallInt = 0.TSqlSmallInt
-<<<<<<< HEAD
-    tempcCnt:TSqlSmallInt # temporary cCnt,Fix the field values to be null when the release schema is compiled.
-    ## tempcCnt,A field to store the number of temporary variables, for unknown reasons, 
+    tempcCnt: TSqlSmallInt # temporary cCnt,Fix the field values to be null when the release schema is compiled.
+    ## tempcCnt,A field to store the number of temporary variables, for unknown reasons,
     ## after performing a sqlgetdata function and circulating variables cCnt value will be changed to 0,
-    ## so the values of the temporary variable to store the cCnt. 
+    ## so the values of the temporary variable to store the cCnt.
     ## After every cycle and specified to cCnt. To ensure the traversal of all fields.
   res = db.prepareFetch(query, args)
   if res == SQL_NO_DATA:
@@ -418,19 +384,8 @@
       cCnt = tempcCnt
     res = SQLFetch(db.stmt)
     result = rowRes
-=======
-  db.prepareFetch(query, args)
-  res = SQLNumResultCols(db.stmt, cCnt)
-  result.setLen(max(cCnt,0))
-  if res == SQL_SUCCESS:
-    for colId in 1..cCnt:
-      db.sqlCheck(SQLGetData(db.stmt, colId.SqlUSmallInt, SQL_C_CHAR,
-                               cast[cstring](buf.addr), 4095.TSqlSmallInt, sz.addr))
-      result[colId-1] = $buf.cstring
-    res = SQLFetch(db.stmt)
->>>>>>> 8a286d3e
+  properFreeResult(SQL_HANDLE_STMT, db.stmt)
   db.sqlCheck(res)
-  properFreeResult(SQL_HANDLE_STMT, db.stmt)
 
 proc getAllRows*(db: var DbConn, query: SqlQuery,
                  args: varargs[string, `$`]): seq[Row] {.
@@ -442,11 +397,10 @@
     sz: TSqlSmallInt = 0
     cCnt: TSqlSmallInt = 0.TSqlSmallInt
     res: TSqlSmallInt = 0.TSqlSmallInt
-<<<<<<< HEAD
-    tempcCnt:TSqlSmallInt # temporary cCnt,Fix the field values to be null when the release schema is compiled.
-    ## tempcCnt,A field to store the number of temporary variables, for unknown reasons, 
+    tempcCnt: TSqlSmallInt # temporary cCnt,Fix the field values to be null when the release schema is compiled.
+    ## tempcCnt,A field to store the number of temporary variables, for unknown reasons,
     ## after performing a sqlgetdata function and circulating variables cCnt value will be changed to 0,
-    ## so the values of the temporary variable to store the cCnt. 
+    ## so the values of the temporary variable to store the cCnt.
     ## After every cycle and specified to cCnt. To ensure the traversal of all fields.
   res = db.prepareFetch(query, args)
   if res == SQL_NO_DATA:
@@ -466,23 +420,8 @@
       rows.add(rowRes)
       res = SQLFetch(db.stmt)
     result = rows
-    db.sqlCheck(res)
-=======
-  db.prepareFetch(query, args)
-  res = SQLNumResultCols(db.stmt, cCnt)
-  result = @[]
-  rowRes.setLen(max(cCnt,0))
-  while res == SQL_SUCCESS:
-    buf[0] = '\0'
-    for colId in 1..cCnt:
-      db.sqlCheck(SQLGetData(db.stmt, colId.SqlUSmallInt, SQL_C_CHAR,
-                               cast[SqlPointer](buf.addr), 4095.TSqlSmallInt, sz.addr))
-      rowRes[colId-1] = $buf.cstring
-    result.add(rowRes)
-    res = SQLFetch(db.stmt)
+  properFreeResult(SQL_HANDLE_STMT, db.stmt)
   db.sqlCheck(res)
->>>>>>> 8a286d3e
-  properFreeResult(SQL_HANDLE_STMT, db.stmt)
 
 iterator rows*(db: var DbConn, query: SqlQuery,
                args: varargs[string, `$`]): Row {.

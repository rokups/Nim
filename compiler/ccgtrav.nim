--- conflicted
+++ resolved
@@ -21,12 +21,8 @@
 proc genCaseRange(p: BProc, branch: PNode)
 proc getTemp(p: BProc, t: PType, result: var TLoc; needsInit=false)
 
-<<<<<<< HEAD
-proc genTraverseProc(c: var TTraversalClosure, accessor, n: PNode) =
-=======
-proc genTraverseProc(c: var TTraversalClosure, accessor: Rope, n: PNode;
+proc genTraverseProc(c: var TTraversalClosure, accessor, n: PNode;
                      typ: PType) =
->>>>>>> e7cdb1d6
   if n == nil: return
   case n.kind
   of nkRecList:
@@ -49,15 +45,11 @@
     lineF(p, cpsStmts, "} $n", [])
   of nkSym:
     let field = n.sym
-<<<<<<< HEAD
-    genTraverseProc(c, newDotExpr(accessor, field.cg), field.typ)
-=======
     if field.typ.kind == tyVoid: return
     if field.loc.r == nil: fillObjectFields(c.p.module, typ)
     if field.loc.t == nil:
       internalError(n.info, "genTraverseProc()")
-    genTraverseProc(c, "$1.$2" % [accessor, field.loc.r], field.loc.t)
->>>>>>> e7cdb1d6
+    genTraverseProc(c, newDotExpr(accessor, field.cg), field.typ)
   else: internalError(n.info, "genTraverseProc()")
 
 proc parentObj(accessor: PNode; m: BModule): PNode {.inline.} =

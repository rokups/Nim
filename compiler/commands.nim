--- conflicted
+++ resolved
@@ -1,7 +1,7 @@
 #
 #
 #           The Nimrod Compiler
-#        (c) Copyright 2013 Andreas Rumpf
+#        (c) Copyright 2014 Andreas Rumpf
 #
 #    See the file "copying.txt", included in this
 #    distribution, for details about the copyright.
@@ -252,14 +252,10 @@
     if pass in {passCmd2, passPP} and not options.gNoBabelPath:
       expectArg(switch, arg, pass, info)
       let path = processPath(arg, notRelativeToProj=true)
-<<<<<<< HEAD
-      babelPath(path, info)
-=======
       babelpath(path, info)
   of "nobabelpath":
     expectNoArg(switch, arg, pass, info)
     options.gNoBabelPath = true
->>>>>>> 3f8bfb1e
   of "excludepath":
     expectArg(switch, arg, pass, info)
     let path = processPath(arg)

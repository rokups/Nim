--- conflicted
+++ resolved
@@ -566,7 +566,6 @@
   if fileIdx < 0: result = "???"
   else: result = fileInfos[fileIdx].projPath
 
-<<<<<<< HEAD
 proc toFullPath*(fileIdx: int32): string =
   if fileIdx < 0: result = "???"
   else: result = fileInfos[fileIdx].fullPath
@@ -576,14 +575,8 @@
 
 template toFullPath*(info: TLineInfo): string =
   info.fileIndex.toFullPath
-  
-proc toLinenumber*(info: TLineInfo): int {.inline.} = 
-=======
-proc toFullPath*(info: TLineInfo): string =
-  if info.fileIndex < 0: result = "???"
-  else: result = fileInfos[info.fileIndex].fullPath
-
-proc ToMsgFilename*(info: TLineInfo): string =
+
+proc toMsgFilename*(info: TLineInfo): string =
   if info.fileIndex < 0: result = "???"
   else:
     if gListFullPaths:
@@ -591,8 +584,7 @@
     else:
       result = fileInfos[info.fileIndex].projPath
 
-proc ToLinenumber*(info: TLineInfo): int {.inline.} = 
->>>>>>> 07585088
+proc toLinenumber*(info: TLineInfo): int {.inline.} = 
   result = info.line
 
 proc toColumn*(info: TLineInfo): int {.inline.} = 
